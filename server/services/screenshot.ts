--- conflicted
+++ resolved
@@ -1,12 +1,7 @@
 import { captureServer } from "@/lib/analytics/server";
 import { headScreenshotBlob, putScreenshotBlob } from "@/lib/blob";
-<<<<<<< HEAD
 import { addWatermarkToScreenshot } from "@/lib/image";
 import { USER_AGENT } from "./constants";
-=======
-import { USER_AGENT } from "@/lib/constants";
-import { optimizePngCover } from "@/lib/image";
->>>>>>> 5afec14c
 
 const VIEWPORT_WIDTH = 1200;
 const VIEWPORT_HEIGHT = 630;
@@ -182,7 +177,6 @@
             timeout: NAV_TIMEOUT_MS,
           });
 
-<<<<<<< HEAD
         console.debug("[screenshot] navigated", { url });
 
         const rawPng: Buffer = (await page.screenshot({
@@ -198,20 +192,6 @@
         if (png && png.length > 0) {
           const storedUrl = await putScreenshotBlob(
             domain,
-=======
-          console.debug("[screenshot] navigated", {
-            url,
-            attempt: attemptIndex + 1,
-          });
-
-          const rawPng: Buffer = (await page.screenshot({
-            type: "png",
-            fullPage: false,
-          })) as Buffer;
-
-          const png = await optimizePngCover(
-            rawPng,
->>>>>>> 5afec14c
             VIEWPORT_WIDTH,
             VIEWPORT_HEIGHT,
           );
