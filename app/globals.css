--- conflicted
+++ resolved
@@ -69,14 +69,11 @@
 
   /* Section accent glow (light) */
   --glow-blue: radial-gradient(closest-side, oklch(0.94 0.1 230), transparent);
-<<<<<<< HEAD
   --glow-cyan: radial-gradient(
     closest-side,
     oklch(0.92 0.12 200),
     transparent
   );
-=======
->>>>>>> 7a4be6fc
   --glow-purple: radial-gradient(
     closest-side,
     oklch(0.96 0.1 310),
@@ -96,14 +93,6 @@
   --glow-slate: radial-gradient(
     closest-side,
     oklch(0.86 0.01 56.37),
-<<<<<<< HEAD
-    transparent
-  );
-  --glow-cyan: radial-gradient(
-    closest-side,
-    oklch(0.92 0.12 200),
-=======
->>>>>>> 7a4be6fc
     transparent
   );
 }
@@ -139,14 +128,11 @@
 
   /* Section accent glow (dark) */
   --glow-blue: radial-gradient(closest-side, oklch(0.82 0.08 230), transparent);
-<<<<<<< HEAD
   --glow-cyan: radial-gradient(
     closest-side,
     oklch(0.8 0.12 200),
     transparent
   );
-=======
->>>>>>> 7a4be6fc
   --glow-purple: radial-gradient(
     closest-side,
     oklch(0.78 0.1 310),
@@ -166,14 +152,6 @@
   --glow-slate: radial-gradient(
     closest-side,
     oklch(0.7 0.01 56.26),
-<<<<<<< HEAD
-    transparent
-  );
-  --glow-cyan: radial-gradient(
-    closest-side,
-    oklch(0.8 0.12 200),
-=======
->>>>>>> 7a4be6fc
     transparent
   );
 }
@@ -234,6 +212,9 @@
   [data-accent="blue"] .accent-glow {
     --section-accent-glow: var(--glow-blue);
   }
+  [data-accent="cyan"] .accent-glow {
+    --section-accent-glow: var(--glow-cyan);
+  }
   [data-accent="purple"] .accent-glow {
     --section-accent-glow: var(--glow-purple);
   }
@@ -248,11 +229,5 @@
   }
   [data-accent="slate"] .accent-glow {
     --section-accent-glow: var(--glow-slate);
-<<<<<<< HEAD
-  }
-  [data-accent="cyan"] .accent-glow {
-    --section-accent-glow: var(--glow-cyan);
-=======
->>>>>>> 7a4be6fc
   }
 }