"use client";

import { Favicon } from "./favicon";

export function ProviderValue({
  name,
  domain,
}: {
  name: string;
  domain: string | null;
}) {
  return (
    <div className="inline-flex items-center gap-2">
<<<<<<< HEAD
      {domain ? <Favicon domain={domain} size={16} /> : null}
=======
      {iconDomain ? (
        <Favicon domain={iconDomain} size={16} className="rounded" />
      ) : null}
>>>>>>> 450f1ebd
      <span>{name}</span>
    </div>
  );
}<|MERGE_RESOLUTION|>--- conflicted
+++ resolved
@@ -11,13 +11,7 @@
 }) {
   return (
     <div className="inline-flex items-center gap-2">
-<<<<<<< HEAD
-      {domain ? <Favicon domain={domain} size={16} /> : null}
-=======
-      {iconDomain ? (
-        <Favicon domain={iconDomain} size={16} className="rounded" />
-      ) : null}
->>>>>>> 450f1ebd
+      {domain ? <Favicon domain={domain} size={16} className="rounded" /> : null}
       <span>{name}</span>
     </div>
   );
